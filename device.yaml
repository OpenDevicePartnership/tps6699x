config:
  register_address_type: u8
  default_byte_order: LE
  default_bit_order: LSB0
  defmt_feature: defmt

Mode:
  type: register
  address: 0x03
  size_bits: 32
  reset_value: 0x0
  access: RO
  description: Controller operation mode
  fields:
    Mode:
      base: uint
      start: 0
      end: 32
      description: Controller operation mode

CustomerUse:
  type: register
  address: 0x06
  size_bits: 64
  reset_value: 0x0
  access: RW
  description: Customer use
  fields:
    CustomerUse:
      base: uint
      start: 0
      end: 64
      description: Controller operation mode

Cmd1:
  type: register
  address: 0x08
  size_bits: 32
  reset_value: 0x0
  access: RW
  description: Command 1 register
  fields:
    Command:
      base: uint
      start: 0
      end: 32
      description: Command value

Version:
  type: register
  address: 0x0F
  size_bits: 32
  reset_value: 0x0
  access: RO
  description: Boot FW version
  fields:
    Version:
      base: uint
      start: 0
      end: 32
      description: Boot FW version

# These are better named int_event_i2c*, but device_driver has issues breaking those names up
IntEventBus1:
  type: register
  address: 0x14
  size_bits: 88
  reset_value: 0x0000000000000002000008
  access: "RO"
  description:  Asserted interrupts for I2C1
  fields:
    # Controllor flags
    # Port-specific flags
    HardReset:
      base: bool
      start: 1
      description: A PD hard reset has been performed
    PlugEvent:
      base: bool
      start: 3
      description: A plug has been inserted or removed
    PowerSwapCompleted:
      base: bool
      start: 4
      description: Power swap completed
    DataSwapCompleted:
      base: bool
      start: 5
      description: Data swap completed
    FastRoleSwapCompleted:
      base: bool
      start: 6
      description: Fast role swap completed
    SourceCapUpdated:
      base: bool
      start: 7
      description: Source capabilities updated
    SinkReady:
      base: bool
      start: 8
      description: Asserts under an implicit contract or an explicit contract when PS_RDY has been received
    Overcurrent:
      base: bool
      start: 9
      description: Overcurrent
    AttentionReceived:
      base: bool
      start: 10
      description: Attention received
    VDMReceived:
      base: bool
      start: 11
      description: VDM received
    NewConsumerContract:
      base: bool
      start: 12
      description: New contract as consumer
    NewProviderContract:
      base: bool
      start: 13
      description: New contract as provider
    SourceCapsReceived:
      base: bool
      start: 14
      description: Source capabilities received
    SinkCapsReceived:
      base: bool
      start: 15
      description: Sink capabilities received
    PowerSwapRequested:
      base: bool
      start: 17
      description: Power swap requested
    DataSwapRequested:
      base: bool
      start: 18
      description: Data swap requested
    UsbHostPresent:
      base: bool
      start: 20
      description: USB host present
    UsbHostNotPresent:
      base: bool
      start: 21
      description: Set when USB host status transitions to anything other than present
    PowerPathSwitchChanged:
      base: bool
      start: 23
      description: Power path status register changed
    DataStatusUpdated:
      base: bool
      start: 25
      description: Data status register changed
    StatusUpdated:
      base: bool
      start: 26
      description: Status register changed
    PdStatusUpdated:
      base: bool
      start: 27
      description: PD status register changed
    Cmd1Completed:
      base: bool
      start: 30
      description: Command 1 completed
    Cmd2Completed:
      base: bool
      start: 31
      description: Command 2 completed
    DeviceIncompatible:
      base: bool
      start: 32
      description: Device lacks PD or has incompatible PD version
    CannotSource:
      base: bool
      start: 33
      description: Source cannot supply requested voltage or current
    CanSourceLater:
      base: bool
      start: 34
      description: Source can supply requested voltage or current later
    PowerEventError:
      base: bool
      start: 35
      description: Voltage or current exceeded
    NoCapsResponse:
      base: bool
      start: 36
      description: Device did not response to get caps message
    ProtocolError:
      base: bool
      start: 38
      description: Unexpected message received from partner
    SinkTransitionCompleted:
      base: bool
      start: 42
      description: Sink transition completed
    PlugEarlyNotification:
      base: bool
      start: 43
      description: Plug connected but not debounced
    ProchotNotification:
      base: bool
      start: 44
      description: Prochot asserted
    SourceCannotProvide:
      base: bool
      start: 46
      description: Source cannot produce negociated voltage or current
    AmEntryFail:
      base: bool
      start: 48
      description: Alternate mode entry failed
    AmEntered:
      base: bool
      start: 49
      description: Alternate mode entered
    DiscoverModeCompleted:
      base: bool
      start: 51
      description: Discover modes process completed
    ExitModeCompleted:
      base: bool
      start: 52
      description: Exit mode process completed
    DataResetStarted:
      base: bool
      start: 53
      description: Data reset process started
    UsbStatusUpdated:
      base: bool
      start: 54
      description: USB status updated
    ConnectionManagerUpdated:
      base: bool
      start: 55
      description: Connection manager updated
    UsvidModeEntered:
      base: bool
      start: 56
      description: User VID alternate mode entered
    UsvidModeExited:
      base: bool
      start: 57
      description: User VID alternate mode entered
    UsvidAttentionVdmReceived:
      base: bool
      start: 58
      description: User VID SVDM attention received
    UsvidOtherVdmReceived:
      base: bool
      start: 59
      description: User VID SVDM non-attention or unstructured VDM received
    ExternalDcDcEvent:
      base: bool
      start: 61
      description: External DCDC event
    DpSidStatusUpdated:
      base: bool
      start: 62
      description: DP SID status register changed
    IntelVidStatusUpdated:
      base: bool
      start: 63
      description: Intel VID status register changed
    Pd3StatusUpdated:
      base: bool
      start: 64
      description: PD3 status register changed
    TxMemoryBufferEmpty:
      base: bool
      start: 65
      description: TX memory buffer empty
    MbrdBufferReady:
      base: bool
      start: 66
      description: Buffer for mbrd command received and ready
    SocAckTimeout:
      base: bool
      start: 70
      description: SOC ack timeout
    NotSupportedReceived:
      base: bool
      start: 71
      description: Not supported PD message received
    CrossbarError:
      base: bool
      start: 72
      description: Error configuring the crossbar mux
    MailboxUpdated:
      base: bool
      start: 73
      description: Mailbox updated
    BusError:
      base: bool
      start: 74
      description: I2C error communicating with external bus
    ExternalDcDcStatusChanged:
      base: bool
      start: 75
      description: External DCDC status changed
    FrsSignalReceived:
      base: bool
      start: 76
      description: Fast role swap signal received
    ChunkResponseReceived:
      base: bool
      start: 77
      description: Chunk response received
    ChunkRequestReceived:
      base: bool
      start: 78
      description: Chunk request received
    AlertMessageReceived:
      base: bool
      start: 79
      description: Alert message received
    PatchLoaded:
      base: bool
      start: 80
      description: Patch loaded to device
    ReadyF211:
      base: bool
      start: 81
      description: Ready for F211 image
    BootError:
      base: bool
      start: 84
      description: Boot error
    ReadyForDataBlock:
      base: bool
      start: 85
      description: Ready for data block

IntMaskBus1:
  type: ref
  target: IntEventBus1
  description: Masked interrupts for I2C1
  override:
    type: register
    address: 0x16
    reset_value: 0x0000000F000000CD30380A
    access: RW

IntClearBus1:
  type: ref
  target: IntEventBus1
  description: Interrupt clear for I2C1
  override:
    type: register
    address: 0x18
    reset_value: 0x0000000000000000000000
    access: RW

Status:
  type: register
  address: 0x1A
  access: RO
  size_bits: 40
  reset_value: 0x0000000000
  description: Port status
  fields:
    PlugPresent:
      base: bool
      start: 0
      description: Plug present
    ConnectionState:
      base: uint
      start: 1
      end: 4
      description: Connection state
      conversion:
        name: PlugMode
        NotConnected: 0x0
        Disabled: 0x1
        Audio: 0x2
        Debug: 0x3
        # No connection, but Ra detected
        RaDetected: 0x4
        Reserved: 0x5
        # Connection, but no Ra detected
        ConnectedNoRa: 0x6
        Connected: 0x7
    PlugOrientation:
      base: bool
      start: 4
      description: Connector oreintation, 0 for normal, 1 for flipped
    PortRole:
      base: bool
      start: 5
      description: PD role, 0 for sink, 1 for source
    DataRole:
      base: bool
      start: 6
      description: Data role, 0 for UFP, 1 for DFP
    ErpMode:
      base: bool
      start: 7
      description: Is EPR mode active
    VbusStatus:
      base: uint
      start: 20
      end: 22
      description: Vbus status
      conversion:
        name: VbusMode
        AtVsafe0: 0x0
        Atvsafe5: 0x1
        Normal: 0x2
        Other: 0x3
    UsbHost:
      base: uint
      start: 22
      end: 24
      description: USB host mode
      conversion:
        name: UsbHostMode
        NoHost: 0x0
        AttachedNoData: 0x1
        AttachedNoPd: 0x2
        HostPresent: 0x3
    Legacy:
      base: uint
      start: 24
      end: 26
      description: Legacy mode stotus
      conversion:
        name: LegacyMode
        NoLegacy: 0x0
        LegacySink: 0x01
        LegacySource: 0x2
        LegacySinkDeadBattery: 0x03
    BistInProgress:
      base: bool
      start: 27
      description: If a BIST is in progress
    SocAckTimeout:
      base: bool
      start: 30
      description: Set when the SOC acknolwedgement has timed out
    AmStatus:
      base: uint
      start: 32
      end: 34
      description: Alternate mode entry status
      conversion:
        name: AmStatus
        NoneAttempted: 0x0
        EntrySuccessful: 0x1
        EntryFailed: 0x2
        PartialSuccess: 0x3

UsbStatus:
  type: register
  address: 0x24
  access: RO
  size_bits: 72
  reset_value: 0x0
  description: Power path status
  fields:
    EudoSopSentStatus:
      base: uint
      start: 0
      end: 2
      description: Enter USB4 mode status
      conversion:
        name: EudoSopSentStatus
        NoEnterUsb: 0x0
        EnterUsbTimeout: 0x1
        EnterUsbFailure: 0x2
        SuccessfulEnterUsb: 0x3
    Usb4RequiredPlugMode:
      base: uint
      start: 2
      end: 4
      description: USB4 plug mode requirement
      conversion:
        name: Usb4RequiredPlugMode
        None: 0x0
        Reserved: 0x1
        USB4: 0x2
        TBT3: 0x3
    UsbModeActiveOnPlug:
      base: bool
      start: 4
      description: USB4 mode active on plug
    VproEntryFailed:
      base: bool
      start: 5
      description: vPro mode error. This bit is asserted ifa n error occurred while trying to enter the vPro mode.
    UsbReentryNeeded:
      base: bool
      start: 6
      description: USB re-entry is needed
    EnterUsbDataObject:
      base: uint
      start: 8
      end: 40
      description: Enter_USB Data Object (EUDO)
    TbtEnterModeVdo:
      base: uint
      start: 40
      end: 72
      description: vPro mode VDO.

PowerPathStatus:
  type: register
  address: 0x26
  access: RO
  size_bits: 40
  reset_value: 0x0
  description: Power path status
  fields:
    PaVconnSw:
      base: uint
      start: 0
      end: 2
      description: PA Vconn switch status
      conversion:
        name: PpVconnSw
        Disabled: 0x0
        DisabledFault: 0x1
        Cc1: 0x2
        Cc2: 0x3
    PbVconnSw:
      base: uint
      start: 2
      end: 4
      description: PA Vconn switch status
      conversion: PpVconnSw
    PaIntVbusSw:
      base: uint
      start: 6
      end: 9
      description: PA int vbus switch status
      conversion:
        name: PpIntVbusSw
        Disabled: 0x0
        DisabledFault: 0x1
        EnabledOutput: 0x2
        Unknown: catch_all
    PbIntVbusSw:
      base: uint
      start: 9
      end: 12
      description: PB int vbus switch status
      conversion: PpIntVbusSw
    PaExtVbusSw:
      base: uint
      start: 12
      end: 15
      description: PA ext vbus switch status
      conversion:
        name: PpExtVbusSw
        Disabled: 0x0
        DisabledFault: 0x1
        EnabledInput: 0x3
        Unknown: catch_all
    PbExtVbusSw:
      base: uint
      start: 15
      end: 18
      description: PB ext vbus switch status
      conversion: PpExtVbusSw
    PaIntVbusOc:
      base: bool
      start: 28
      description: PA int vbus overcurrent
    PbIntVbusOc:
      base: bool
      start: 29
      description: PB int vbus overcurrent
    PaVconnOc:
      base: bool
      start: 34
      description: PA vconn overcurrent
    PbVconnOc:
      base: bool
      start: 35
      description: PB vconn overcurrent
    PowerSource:
      base: uint
      start: 38
      end: 40
      description: How the PD controller is powered
      conversion:
        name: PpPowerSource
        Vin: 0x1
        Vbus: 0x2
        Unknown: catch_all

SystemConfig:
  type: register
  address: 0x27
  access: RW
  size_bits: 119
  reset_value: 0x00000000000000000010198C338905
  description: Global system configuration
  fields:
    PaVconnConfig:
      base: bool
      start: 0
      description: Enable PA VCONN
    PbVconnConfig:
      base: bool
      start: 2
      description: Enable PB VCONN
    PaPp5vVbusSwConfig:
      base: uint
      start: 8
      end: 11
      description: PA PP5V VBUS configuration
      conversion:
        name: VbusSwConfig
        Disabled: 0x0
        Source: 0x1
        Reserved: catch_all
    PbPp5vVbusSwConfig:
      base: uint
      start: 11
      end: 14
      description: PB PP5V VBUS configuration
      conversion: VbusSwConfig
    IlimOverShoot:
      base: uint
      start: 14
      end: 16
      description: PP_5V ILIM configuration
      conversion:
        name: IlimOverShoot
        NoOvershoot: 0x0
        Overshoot100ma: 0x1
        Overshoot200ma: 0x2
        Reserved: catch_all
    PaPpextVbusSwConfig:
      base: uint
      start: 16
      end: 19
      description: PA PPEXT configuration
      conversion:
        name: PpextVbusSwConfig
        Unused: 0x0
        Source: 0x1
        Sink: 0x2
        SinkWaitSrdyNonDeadBattery: 0x3
        BiDirectional: 0x4
        BiDirectionalWaitSrdy: 0x5
        SinkWaitSrdy: 0x6
        BiDirectionalPpextDisabled: 0x7
    PbPpextVbusSwConfig:
      base: uint
      start: 19
      end: 22
      description: PB PPEXT configuration
      conversion: PpextVbusSwConfig
    RcpThreshold:
      base: uint
      start: 22
      end: 24
      description: Threshold used for RCP on PP_EXT
      conversion:
        name: RcpThreshold
        Threshold6mv: 0x0
        Threshold8mv: 0x1
        Threshold10mv: 0x2
        Threshold12mv: 0x3
    MultiPortSinkPolicyHighestPower:
      base: bool
      start: 24
      description: Automatic sink-path coordination, true for highest power, false for no sink management
    TbtControllerType:
      base: uint
      start: 26
      end: 29
      description: Type of TBT controller
      conversion:
        name: TbtControllerType
        Default: 0x0
        Ar: 0x1
        Tr: 0x2
        Icl: 0x3
        Gr: 0x4
        Br: 0x5
        Reserved: catch_all
    EnableOneUfpPolicy:
      base: bool
      start: 29
      description: Enable bit for simple UFP policy manager
    EnableSpm:
      base: bool
      start: 30
      description: Enable bit for simple source power management
    MultiPortSinkNonOverlapTime:
      base: uint
      start: 31
      end: 33
      description: Delay configuration for MultiPortSinkPolicy
      conversion:
        name: MultiPortSinkNonOverlapTime
        Delay1ms: 0x0
        Delay5ms: 0x1
        Delay10ms: 0x2
        Delay15ms: 0x3
    EnableI2cMultiControllerMode:
      base: bool
      start: 33
      description: Enables I2C Multi Controller mode
    I2cTimeout:
      base: uint
      start: 34
      end: 37
      description: I2C bus timeout
      conversion:
        name: I2cTimeout
        Timeout25ms: 0x0
        Timeout50ms: 0x1
        Timeout75ms: 0x2
        Timeout100ms: 0x3
        Timeout125ms: 0x4
        Timeout150ms: 0x5
        Timeout175ms: 0x6
        Timeout1000ms: 0x7
    DisableEepromUpdates:
      base: bool
      start: 37
      description: EEPROM updates not allowed if this bit asserted
    EmulateSinglePort:
      base: bool
      start: 38
      description: Enable only port A
    MinimumCurrentAdvertisement1A5:
      base: bool
      start: 39
      description: SPM minimum current advertisement, true for 1.5 A, false for USB default
    UsbDefaultCurrent:
      base: uint
      start: 43
      end: 45
      description: Value for USB default current
      conversion:
        name: UsbDefaultCurrent
        UsbDefault: 0x0
        Current900ma: 0x1
        Current150ma: 0x2
        Reserved: catch_all
    EprSupportedAsSource:
      base: bool
      start: 45
      description: EPR supported as source
    EprSupportedAsSink:
      base: bool
      start: 46
      description: EPR supported as sink
    EnableLowPowerModeAmEntryExit:
      base: bool
      start: 47
      description: Enable AM entry/exit on low-power mode exit/entry
    CrossbarPollingMode:
      base: bool
      start: 54
      description: Enable crossbar polling mode
    CrossbarConfigType1Extended:
      base: bool
      start: 55
      description: Enable crossbar type 1 extended write
    ExternalDcdcStatusPollingInterval:
      base: uint
      start: 56
      end: 64
      description: External DCDC Status Polling Interval
    Port1I2c2TargetAddress:
      base: uint
      start: 64
      end: 72
      description: Target address for Port 1 on I2C2s
    Port2I2c2TargetAddress:
      base: uint
      start: 72
      end: 80
      description: Target address for Port 2 on I2C2s
    VsysPreventsHighPower:
      base: bool
      start: 80
      description: Halts setting up external DCDC configuration until 5V power is present from the system
    WaitForVin3v3:
      base: bool
      start: 81
      description: Stalls the PD in PTCH mode until Vsys is present
    WaitForMinimumPower:
      base: bool
      start: 82
      description: Stalls the PD in PTCH mode until a power connection is made that meets the needed conditions
    AutoClrDeadBatteryFlagAndResetOnVin3v3:
      base: bool
      start: 86
      description: On detecting VIN_3V3, auto clear the dead battery flag and reset the connection on the source port to update PD contract negotiated when the battery was dead
    SourcePolicyMode:
      base: uint
      start: 103
      end: 105
      description: Source Policy Mode

PortControl:
  type: register
  address: 0x29
  access: RW
  size_bits: 64
  reset_value: 0x000006000041C311
  description: Port control
  fields:
    TypecCurrent:
      base: uint
      start: 0
      end: 2
      description: Type-C current limit
      conversion:
        name: TypecCurrent
        UsbDefault: 0x0
        Current1A5: 0x1
        Current3A0: 0x2
        Reserved: catch_all
    ProcessSwapToSink:
      base: bool
      start: 4
      description: Process swap to sink
    InitiateSwapToSink:
      base: bool
      start: 5
      description: Initiate swap to sink
    ProcessSwapToSource:
      base: bool
      start: 6
      description: Process swap to source
    InitiateSwapToSource:
      base: bool
      start: 7
      description: Initiate swap to source
    AutoAlertEnable:
      base: bool
      start: 8
      description: Automatically initiate alert messaging
    AutoPpsStatusEnable:
      base: bool
      start: 10
      description: Automatically return PPS_Status
    RetimerFwUpdate:
      base: bool
      start: 11
      description: Enable retimer firmware update
    ProcessSwapToUfp:
      base: bool
      start: 12
      description: Process swap to UFP
    InitiateSwapToUfp:
      base: bool
      start: 13
      description: Initiate swap to UFP
    ProcessSwapToDfp:
      base: bool
      start: 14
      description: Process swap to DFP
    InitiateSwapToDfp:
      base: bool
      start: 15
      description: Initiate swap to DFP
    AutomaticIdRequest:
      base: bool
      start: 16
      description: Automatically issue discover identity VDMs to appropriate SOPs
    AmIntrusiveMode:
      base: bool
      start: 17
      description: Allow host to manage alt mode process
    ForceUsb3Gen1:
      base: bool
      start: 18
      description: Force USB3 Gen1 mode
    UnconstrainedPower:
      base: bool
      start: 19
      description: External power present
    EnableCurrentMonitor:
      base: bool
      start: 20
      description: Enable current monitor using onboard ADC
    SinkControl:
      base: bool
      start: 21
      description: Disable PP3/4 switches automatically
    FrSwapEnabled:
      base: bool
      start: 22
      description: Enable fast role swap
    UsbDisable:
      base: bool
      start: 29
      description: Disable USB data
    VconnCurrentLimit:
      base: uint
      start: 43
      end: 45
      description: Vconn current limit
      conversion:
        name: VconnCurrentLimit
        Current410ma: 0x0
        Current590ma: 0x1
        Other: catch_all
    ActiveDbgChannel:
      base: uint
      start: 45
      end: 47
      description: SBU Channel Control
      conversion:
        name: ActiveDbgChannel
        Dbg: 0x0
        SbRxTx: 0x1
        Aux: 0x2
        Open: 0x3

ActivePdoContract:
  type: register
  address: 0x34
  access: RO
  size_bits: 48
  reset_value: 0x000000000000
  description: Active PDO contract
  fields:
    ActivePdo:
      base: uint
      start: 0
      end: 32
      description: Active PDO
    FirstPdoControl:
      base: uint
      start: 32
      end: 42
      description: Bits 20-29 of the first PDO

ActiveRdoContract:
  type: register
  address: 0x35
  access: RO
  size_bits: 128
  reset_value: 0x000000000000000000000000
  description: Active PDO contract
  fields:
    ActiveRdo:
      base: uint
      start: 0
      end: 32
      description: Active RDO
    SourceEprModeDo:
      base: uint
      start: 32
      end: 64
      description: Source EPR mode data object
    SinkEprModeDo:
      base: uint
      start: 64
      end: 96
      description: Sink EPR mode data object
    AcceptedActiveRdo:
      base: uint
      start : 96
      end: 128
      description: Accepted active RDO contract

PdStatus:
  type: register
  address: 0x40
  access: RO
  size_bits: 32
  reset_value: 0x0
  description: PD status
  fields:
    CcPullUp:
      base: uint
      start: 2
      end: 4
      description: CC pull up value
      conversion:
        name: PdCcPullUp
        NoPull: 0x0
        UsbDefault: 0x1
        Current1A5: 0x2
        Current3A0: 0x3
    PortType:
      base: uint
      start: 4
      end: 6
      description: Port type
      conversion:
        name: PdPortType
        SinkSource: 0x0
        Sink: 0x1
        Source: 0x2
        SourceSink: 0x3
    IsSource:
      base: bool
      start: 6
      description: Present role
    SoftResetDetails:
      base: uint
      start: 8
      end: 13
      description: Soft reset details
      conversion:
        name: PdSoftResetDetails
        NoSoftReset: 0x0
        SoftResetReceived: 0x1
        InvalidSourceCapabilities: 0x4
        MessageRetriesExhausted: 0x5
        UnexpectedAcceptMessage: 0x6
        UnexpectedControlMessage: 0x7
        UnexpectedGetSinkCapMessage: 0x8
        UnexpectedGetSourceCapMessage: 0x9
        UnexpectedGotoMinMessage: 0xA
        UnexpectedPsrdyMessage: 0xB
        UnexpectedPingMessage: 0xC
        UnexpectedRejectMessage: 0xD
        UnexpectedRequestMessage: 0xE
        UnexpectedSinkCapabilitiesMessage: 0xF
        UnexpectedSourceCapabilitiesMessage: 0x10
        UnexpectedSwapMessage: 0x11
        UnexpectedWaitCapabilitiesMessage: 0x12
        UnknownControlMessage: 0x13
        UnknownDataMessage: 0x14
        InitializeSopController: 0x15
        InitializeSopPrimeController: 0x16
        UnexpectedExtendedMessage: 0x17
        UnknownExtendedMessage: 0x18
        UnexpectedDataMessage: 0x19
        UnexpectedNotSupportedMessage: 0x1A
        UnexpectedGetStatusMessage: 0x1B
        Reserved: catch_all
    HardResetDetails:
      base: uint
      start: 16
      end: 22
      description: Soft reset details
      conversion:
        name: PdHardResetDetails
        ResetValueNoHardReset: 0x0
        ReceivedFromPortPartner: 0x1
        RequestedByHost: 0x2
        InvalidDrSwapRequest: 0x3
        DischargeFailed: 0x4
        NoResponseTimeout: 0x5
        SendSoftReset: 0x6
        SinkSelectCapability: 0x7
        SinkTransitionSink: 0x8
        SinkWaitForCapabilities: 0x9
        SoftReset: 0xA
        SourceOnTimeout: 0xB
        SourceCapabilityResponse: 0xC
        SourceSendCapabilities: 0xD
        SourcingFault: 0xE
        UnableToSource: 0xF
        FrsFailure: 0x10
        UnexpectedMessage: 0x11
        VconnRecoverySequenceFailure: 0x12
        Reserved: catch_all
    ErrorRecoveryDetails:
      base: uint
      start: 22
      end: 28
      description: Soft reset details
      conversion:
        name: PdErrorRecoveryDetails
        NoErrorRecovery: 0x0
        OverTemperatureShutdown: 0x1
        Pp5VLow: 0x2
        FaultInputGpioAsserted: 0x3
        OverVoltageOnPxVbus: 0x4
        IlimOnPp5V: 0x6
        IlimOnPpCable: 0x7
        OvpOnCcDetected: 0x8
        BackToNormalSystemPowerState: 0x9
        InvalidDrSwap: 0x10
        PrSwapNoGoodCRC: 0x11
        FrSwapNoGoodCRC: 0x12
        NoResponseTimeout: 0x15
        PrSwapSourceOffTimer: 0x16
        PrSwapSourceOnTimer: 0x17
        FrSwapSourceOnTimer: 0x18
        FrSwapTypeCSourceFailed: 0x19
        FrSwapSenderResponseTimer: 0x1a
        FrSwapSourceOffTimer: 0x1b
        PolicyEngineErrorAttached: 0x1c
        PortConfig: 0x20
        ErrorWithDataControl: 0x21
        SwappingErrorDeadBattery: 0x22
        HostUpdatedGlobalSystemConfig: 0x23
        HostIssuedGaid: 0x24
        HostIssuedDisc: 0x26
        HostIssuedResetUcsi: 0x27
        ErrorAttached: 0x30
        VconnFailedToDischarge: 0x31
        SystemPowerState: 0x32
        HostDataControlUsbDisable: 0x33
        SpmClientPortDisableChanged: 0x34
        GpioEventTypecDisable: 0x35
        CrOvp: 0x36
        SbcOvp: 0x37
        SbcRxOvp: 0x38
        Reserved: catch_all
    DataResetDetails:
      base: uint
      start: 28
      end: 31
      description: Data reset details
      conversion:
        name: PdDataResetDetails
        NoDataReset: 0x0
        ReceivedFromPortPartner: 0x1
        RequestedByHostDrst: 0x2
        RequestedByHostDataControl: 0x3
        ExitUsb4FollowingDrSwap: 0x4
        Reserved: catch_all

TbtConfig:
  type: register
  address: 0x52
  access: RW
  size_bits: 64
  reset_value: 0x0
  fields:
    TbtVidEn:
      base: bool
      start: 0
      description: Assert this bit to enable Thunderbolt VID.
    TbtModeEn:
      base: bool
      start: 1
      description: Assert this bit to enable TBT mode.
    Advertise900maImplicitContract:
      base: bool
      start: 2
      description: Advertise 900mA Implicit Contract.
    I2C3PowerOnDelay:
      base: uint
      start: 3
      end: 7
      description: Delay for the Controller I2C commands at power on.
    PL4HandlingEn:
      base: bool
      start: 7
      description: Enable PL4 Handling.
    TBTEmarkerOverride:
      base: bool
      start: 9
      description: Configuration for non-responsive Cable Plug.
    ANMinPowerRequired:
      base: bool
      start: 10
      description: Power required for TBT mode entry.
    DualTbtRetimerPresent:
      base: bool
      start: 12
      description: Assert this bit when there is a second TBT retimer on this port.
    TbtRetimerPresent:
      base: bool
      start: 13
      description: Assert this bit when there is a TBT retimer on this port.
    DataStatusHPDEvents:
      base: bool
      start: 14
      description: This bit controls how HPD events are configured.
    RetimerComplianceSupport:
      base: bool
      start: 15
      description: Assert this bit causes the PD controller to place an attached Intel Retimer into compliance mode.
    LegacyTbtAdapter:
      base: bool
      start: 16
      description: Legacy TBT Adapter.
    TbtAutoEntryAllowed:
      base: bool
      start: 49
      description: Assert this bit to enable TBT auto-entry.
    SourceVCONNDelay:
      base: uint
      start: 56
      end: 63
      description: Configurable delay for BR.

UserVidStatus:
  type: register
  address: 0x57
  access: RO
  size_bits: 16
  reset_value: 0x0
  fields:
    UsvidDetected:
      base: bool
      start: 0
      description: Asserted when a User VID has been detected.
    UsvidActive:
      base: bool
      start: 1
      description: Asserted when a User VID is active.
    UsvidErrorCode:
      base: uint
      start: 2
      end: 5
      description: Error code
    Mode1:
      base: bool
      start: 9
      description: Asserted when Mode1 has been entered
    Mode2:
      base: bool
      start: 10
      description: Asserted when Mode2 has been entered
    Mode3:
      base: bool
      start: 11
      description: Asserted when Mode3 has been entered
    Mode4:
      base: bool
      start: 12
      description: Asserted when Mode4 has been entered

IntelVidStatus:
  type: register
  address: 0x59
  access: RO
  size_bits: 88
  reset_value: 0x0
  description: Intel VID status
  fields:
    IntelVidDetected:
      base: bool
      start: 0
      description: Indicates if Intel VID is detected.
    TbtModeActive:
      base: bool
      start: 1
      description: Indicates if TBT Mode is active.
    ForcedTbtMode:
      base: bool
      start: 2
      description: Retimer in TBT state and ready for FW update
    TbtAttentionData:
      base: uint
      start: 8
      end: 39
      description: Attention message contents
    TbtEnterModeData:
      base: uint
      start: 40
      end: 56
      description: Data for TBT Enter mode message
    TbtModeDataRxSop:
      base: uint
      start: 56
      end: 72
      description: Data for Discover Modes response
    TbtModeDataRxSopPrime:
      base: uint
      start: 72
      end: 88
      description: Data for Discover Modes (SOP')

<<<<<<< HEAD
RxAttnVdm:
  type: register
  address: 0x60
  access: RO
  size_bits: 72
  reset_value: 0x0
  description: Received User SVID Attention VDM
  fields:
    NumOfValidVdos:
      base: uint
      start: 0
      end: 2
      description: Number of valid Vdos received
    SeqNum:
      base: uint
      start: 5
      end: 7
      description: Increments by one every time this register is updated
    VdmHeader:
      base: uint
      start: 8
      end: 39
      description: VDM header, Rx Vdm data object 1
    Vdo:
      base: uint
      start: 40
      end: 71
      description: VDM data object, Rx Vdm data object 2
=======
RxAdo:
  type: register
  address: 0x74
  access: RO
  size_bits: 32
  reset_value: 0x00000000
  description: Received ADO
  fields:
    Ado:
      base: uint
      start: 0
      end: 32
      description: ADO
>>>>>>> 0983411a
<|MERGE_RESOLUTION|>--- conflicted
+++ resolved
@@ -1262,7 +1262,6 @@
       end: 88
       description: Data for Discover Modes (SOP')
 
-<<<<<<< HEAD
 RxAttnVdm:
   type: register
   address: 0x60
@@ -1291,7 +1290,7 @@
       start: 40
       end: 71
       description: VDM data object, Rx Vdm data object 2
-=======
+
 RxAdo:
   type: register
   address: 0x74
@@ -1304,5 +1303,4 @@
       base: uint
       start: 0
       end: 32
-      description: ADO
->>>>>>> 0983411a
+      description: ADO